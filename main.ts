--- conflicted
+++ resolved
@@ -128,15 +128,11 @@
       librariesPath: options.librariesPath && options.librariesPath.length > 0 
         ? options.librariesPath.map((libPath: string) => path.resolve(libPath)) 
         : [],
-<<<<<<< HEAD
       buildProperties: {
         ...(options.buildProperty || {}),
         ...(options.boardOptions || {}) // 将 board-options 合并到 build-properties
       },
-=======
-      buildProperties: options.buildProperty || {},
       toolVersions: toolVersions,
->>>>>>> a0aba00f
       jobs: parseInt(options.jobs),
       verbose: options.verbose,
       useSccache: options.useSccache
@@ -146,17 +142,14 @@
     logger.info(`Board: ${options.board}`);
     logger.info(`Build path: ${buildOptions.buildPath}`);
     logger.info(`Libraries paths: ${buildOptions.librariesPath}`);
-<<<<<<< HEAD
     if (options.boardOptions && Object.keys(options.boardOptions).length > 0) {
       logger.info(`Board options: ${JSON.stringify(options.boardOptions)}`);
     }
     if (options.buildProperty && Object.keys(options.buildProperty).length > 0) {
       logger.info(`Build properties: ${JSON.stringify(options.buildProperty)}`);
-=======
-    logger.info(`buildProperties: ${JSON.stringify(buildOptions.buildProperties)}`);
+    }
     if (Object.keys(toolVersions).length > 0) {
       logger.info(`Tool versions: ${JSON.stringify(toolVersions)}`);
->>>>>>> a0aba00f
     }
     logger.info(`Parallel jobs: ${options.jobs}`);
     logger.info(`Build system: ${useNinja ? 'ninja' : 'legacy parallel'}`);
