--- conflicted
+++ resolved
@@ -113,17 +113,7 @@
 
     // 4. 解析路径，解出libraryMap
     this.libraryMap = await this.parserLibraryPaths([coreLibrariesPath, ...librariesPaths]);
-<<<<<<< HEAD
-
-    // 4.5. 添加平台特定的必需库（如 STM32 SrcWrapper）
-    // 由于自动发现机制尚未完全完善，暂时手动添加
-    // await this.addPlatformSpecificLibraries(arduinoConfig);
-
-    // 4.6. 特殊处理：分析核心 SDK 中的 Arduino.h 文件
-    await this.analyzeCoreHeaders(mainIncludeFiles, coreSDKPath);
-=======
     // this.logger.debug(JSON.stringify(Object.fromEntries(this.libraryMap)));
->>>>>>> d6cc5a24
 
     // 5. 递归分析依赖，resolveA用于确定是否处理预编译库
     let resolveA = arduinoConfig.platform['compiler.libraries.ldflags'] ? true : false;
@@ -277,247 +267,6 @@
   }
 
   /**
-<<<<<<< HEAD
-   * 使用Tree-sitter解析器分析单个文件的#include指令
-   * 支持条件编译指令，如 #if defined(ESP32)
-   * @param filePath 要分析的文件路径
-   * @returns 返回该文件中包含的所有头文件列表
-   */
-  private async analyzeFile(filePath: string): Promise<string[]> {
-    try {
-      const isArduinoH = filePath.includes('Arduino.h');
-      if (isArduinoH) {
-        this.logger.info(`Analyzing Arduino.h file: ${filePath}`);
-      } else {
-        this.logger.debug(`Analyzing file: ${filePath}`);
-      }
-      
-      const content = await fs.readFile(filePath, 'utf-8');
-      const tree = this.treeSitterParser.parse(content);
-
-      let includes: string[] = [];
-      const conditionalIncludes: ConditionalInclude[] = [];
-      let conditionStack: Array<{ condition: string, isActive: boolean }> = [];
-
-      this.traverseTree(tree.rootNode, (node) => {
-        switch (node.type) {
-          case 'preproc_ifdef':
-          case 'preproc_ifndef':
-          case 'preproc_if':
-            this.handleConditionalStart(node, conditionStack);
-            break;
-
-          case 'preproc_elif':
-            this.handleConditionalElif(node, conditionStack);
-            break;
-
-          case 'preproc_else':
-            this.handleConditionalElse(conditionStack);
-            break;
-
-          case 'preproc_endif':
-            this.handleConditionalEnd(conditionStack);
-            break;
-
-          case 'preproc_include':
-            this.handleIncludeDirective(node, conditionStack, includes, conditionalIncludes);
-            break;
-
-          case 'preproc_def':
-            this.handleDefineDirective(node);
-            break;
-        }
-      });
-
-      // 记录条件编译的include结果
-      if (conditionalIncludes.length > 0) {
-        // this.logger.debug(`Conditional includes in ${path.basename(filePath)}:`);
-        conditionalIncludes.forEach(ci => {
-          // this.logger.debug(`  ${ci.include} (${ci.condition}) -> ${ci.isActive ? 'INCLUDED' : 'SKIPPED'}`);
-        });
-      }
-
-      return includes;
-    } catch (error) {
-      this.logger.warn(`Failed to analyze file ${filePath}: ${error instanceof Error ? error.message : error}`);
-      return [];
-    }
-  }
-
-  /**
-   * 处理条件编译开始指令 (#if, #ifdef, #ifndef)
-   */
-  private handleConditionalStart(node: Parser.SyntaxNode, conditionStack: Array<{ condition: string, isActive: boolean }>): void {
-    const text = node.text;
-    let condition = '';
-    let isActive = false;
-
-    if (text.startsWith('#ifdef')) {
-      const match = text.match(/#ifdef\s+([A-Za-z_][A-Za-z0-9_]*)/);
-      if (match) {
-        condition = `defined(${match[1]})`;
-        isActive = this.isMacroDefined(match[1]);
-        this.logger.debug(`Processing #ifdef ${match[1]}: macro defined = ${isActive}`);
-      }
-    } else if (text.startsWith('#ifndef')) {
-      const match = text.match(/#ifndef\s+([A-Za-z_][A-Za-z0-9_]*)/);
-      if (match) {
-        condition = `!defined(${match[1]})`;
-        isActive = !this.isMacroDefined(match[1]);
-        this.logger.debug(`Processing #ifndef ${match[1]}: macro not defined = ${isActive}`);
-      }
-    } else if (text.startsWith('#if ')) {
-      const match = text.match(/#if\s+(.+)/);
-      if (match) {
-        condition = match[1].trim();
-        isActive = this.evaluateCondition(condition);
-        this.logger.debug(`Processing #if ${condition}: result = ${isActive}`);
-      }
-    }
-
-    if (condition.trim() !== '') {
-      // 检查父级条件是否都为true
-      const parentConditionsActive = conditionStack.length === 0 || conditionStack.every(c => c.isActive);
-      const effectiveActive = parentConditionsActive && isActive;
-
-      this.logger.debug(`  Condition stack before push: [${conditionStack.map(c => `${c.condition}:${c.isActive}`).join(', ')}]`);
-      this.logger.debug(`  Parent conditions active: ${parentConditionsActive}`);
-      this.logger.debug(`  Current condition result: ${isActive}`);
-      this.logger.debug(`  Effective active: ${effectiveActive}`);
-
-      conditionStack.push({ condition, isActive: effectiveActive });
-    }
-  }
-
-  /**
-   * 处理 #elif 指令
-   */
-  private handleConditionalElif(node: Parser.SyntaxNode, conditionStack: Array<{ condition: string, isActive: boolean }>): void {
-    if (conditionStack.length === 0) return;
-
-    const text = node.text;
-    const match = text.match(/#elif\s+(.+)/);
-    if (match) {
-      const condition = match[1].trim();
-      const currentLevel = conditionStack[conditionStack.length - 1];
-
-      // elif只有在当前级别的条件为false时才评估
-      if (!currentLevel.isActive) {
-        const parentConditionsActive = conditionStack.length === 1 ||
-          conditionStack.slice(0, -1).every(c => c.isActive);
-        const isActive = parentConditionsActive && this.evaluateCondition(condition);
-
-        conditionStack[conditionStack.length - 1] = { condition, isActive };
-      }
-    }
-  }
-
-  /**
-   * 处理 #else 指令
-   */
-  private handleConditionalElse(conditionStack: Array<{ condition: string, isActive: boolean }>): void {
-    if (conditionStack.length === 0) return;
-
-    const currentLevel = conditionStack[conditionStack.length - 1];
-    const parentConditionsActive = conditionStack.length === 1 ||
-      conditionStack.slice(0, -1).every(c => c.isActive);
-
-    // else的激活状态与当前条件相反，但也要考虑父级条件
-    const isActive = parentConditionsActive && !currentLevel.isActive;
-
-    conditionStack[conditionStack.length - 1] = {
-      condition: `!(${currentLevel.condition})`,
-      isActive
-    };
-  }
-
-  /**
-   * 处理 #endif 指令
-   */
-  private handleConditionalEnd(conditionStack: Array<{ condition: string, isActive: boolean }>): void {
-    conditionStack.pop();
-  }
-
-  /**
-   * 处理 #include 指令
-   */
-  private handleIncludeDirective(
-    node: Parser.SyntaxNode,
-    conditionStack: Array<{ condition: string, isActive: boolean }>,
-    includes: string[],
-    conditionalIncludes: ConditionalInclude[]
-  ): void {
-    const includeText = node.text;
-    const match = includeText.match(/#include\s*[<"]([^>"]+)[>"]/);
-
-    if (match) {
-      const includePath = match[1];
-
-      // 检查当前是否在任何条件编译块中
-      const isInConditionalBlock = conditionStack.length > 0;
-
-      if (isInConditionalBlock) {
-        // 只需要检查当前最内层的条件是否激活
-        const currentConditionActive = conditionStack[conditionStack.length - 1].isActive;
-        const currentCondition = conditionStack[conditionStack.length - 1].condition;
-
-        this.logger.debug(`Conditional include check: ${includePath}`);
-        this.logger.debug(`  - Condition stack length: ${conditionStack.length}`);
-        this.logger.debug(`  - Current condition: ${currentCondition}`);
-        this.logger.debug(`  - Current condition active: ${currentConditionActive}`);
-
-        conditionalIncludes.push({
-          include: includePath,
-          condition: currentCondition,
-          conditionType: 'if',
-          isActive: currentConditionActive
-        });
-
-        if (currentConditionActive) {
-          includes.push(includePath);
-          this.logger.debug(`Conditional include ACTIVE: ${includePath} (${currentCondition})`);
-        } else {
-          this.logger.debug(`Conditional include SKIPPED: ${includePath} (${currentCondition})`);
-        }
-      } else {
-        // 无条件include
-        includes.push(includePath);
-        this.logger.debug(`Unconditional include: ${includePath}`);
-      }
-    }
-  }
-
-  /**
-   * 处理 #define 指令
-   */
-  private handleDefineDirective(node: Parser.SyntaxNode): void {
-    const text = node.text;
-    const match = text.match(/#define\s+([A-Za-z_][A-Za-z0-9_]*)\s*(.*)/);
-
-    if (match) {
-      const macroName = match[1];
-      const macroValue = match[2] ? match[2].trim() : '';
-      this.setMacro(macroName, macroValue, true);
-      // this.logger.debug(`Defined macro: ${macroName}${macroValue ? ` = ${macroValue}` : ''}`);
-    }
-  }
-
-
-  /**
-   * 递归遍历语法树节点
-   * @param node 当前语法树节点
-   * @param callback 对每个节点执行的回调函数
-   */
-  private traverseTree(node: Parser.SyntaxNode, callback: (node: Parser.SyntaxNode) => void): void {
-    callback(node);
-    for (let i = 0; i < node.childCount; i++) {
-      this.traverseTree(node.child(i)!, callback);
-    }
-  }
-
-  /**
-=======
->>>>>>> d6cc5a24
    * 递归解析依赖关系，查找并添加所有需要的库文件
    * @param includeFiles 当前文件包含的头文件列表
    * @param depth 当前递归深度，默认为0
@@ -674,11 +423,7 @@
         includes: includeFiles
       };
     } catch (error) {
-<<<<<<< HEAD
-      this.logger.warn(`Failed to create dependency for ${dependencyPath}: ${error instanceof Error ? error.message : error}`);
-=======
       this.logger.debug(`Failed to create dependency for ${path}: ${error instanceof Error ? error.message : error}`);
->>>>>>> d6cc5a24
       return null;
     }
   }
