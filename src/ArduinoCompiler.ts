--- conflicted
+++ resolved
@@ -57,13 +57,8 @@
     await this.validateSketch(options.sketchPath);
 
     // 2. 获取开发板、平台、编译配置
-<<<<<<< HEAD
     const arduinoConfig = await this.arduinoConfigParser.parseByFQBN(options.board, options.buildProperties || {});
 
-=======
-    const arduinoConfig = await this.arduinoConfigParser.parseByFQBN(options.board);
-    // console.log(arduinoConfig);
->>>>>>> 6dc03417
     // 3. 准备构建目录
     await this.prepareBuildDirectory(options.buildPath, options.sketchPath);
 
